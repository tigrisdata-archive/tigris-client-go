// Copyright 2022-2023 Tigris Data, Inc.
//
// Licensed under the Apache License, Version 2.0 (the "License");
// you may not use this file except in compliance with the License.
// You may obtain a copy of the License at
//
//      http://www.apache.org/licenses/LICENSE-2.0
//
// Unless required by applicable law or agreed to in writing, software
// distributed under the License is distributed on an "AS IS" BASIS,
// WITHOUT WARRANTIES OR CONDITIONS OF ANY KIND, either express or implied.
// See the License for the specific language governing permissions and
// limitations under the License.

package tigris

import (
	"context"
	"encoding/json"
	"errors"
	"fmt"
	"testing"
	"time"

	"github.com/golang/mock/gomock"
	jsoniter "github.com/json-iterator/go"
	"github.com/stretchr/testify/assert"
	"github.com/stretchr/testify/require"
	api "github.com/tigrisdata/tigris-client-go/api/server/v1"
	"github.com/tigrisdata/tigris-client-go/code"
	"github.com/tigrisdata/tigris-client-go/driver"
	"github.com/tigrisdata/tigris-client-go/fields"
	"github.com/tigrisdata/tigris-client-go/filter"
	"github.com/tigrisdata/tigris-client-go/mock"
	"github.com/tigrisdata/tigris-client-go/schema"
	"github.com/tigrisdata/tigris-client-go/search"
	"github.com/tigrisdata/tigris-client-go/sort"
	"github.com/tigrisdata/tigris-client-go/test"
	"google.golang.org/protobuf/types/known/timestamppb"
)

var (
	toDocument = driver.ToDocument
	jm         = driver.JM
)

func createSearchResponse(t *testing.T, doc any) driver.SearchResponse {
	t.Helper()

	d, err := jsoniter.Marshal(doc)
	require.NoError(t, err)
	tm := time.Now()
	return &api.SearchResponse{
		Hits: []*api.SearchHit{{
			Data: d,
			Metadata: &api.SearchHitMeta{
				CreatedAt: timestamppb.New(tm),
			},
		}},
		Facets: nil,
		Meta: &api.SearchMetadata{
			Found:      30,
			TotalPages: 2,
			Page: &api.Page{
				Current: 2,
				Size:    15,
			},
		},
	}
}

func TestGetSearchRequest(t *testing.T) {
	t.Run("with all params", func(t *testing.T) {
		in := search.NewRequestBuilder().
			WithQuery("search query").
			WithSearchFields("field_1").
			WithFilter(filter.Eq("field_2", "some value")).
			WithFacet(search.NewFacetQueryBuilder().WithFields("field_3").Build()).
			WithExcludeFields("field_5").
			WithOptions(&search.DefaultSearchOptions).
			Build()
		out, err := in.BuildInternal()
		assert.Nil(t, err)
		assert.NotNil(t, out)
		assert.Equal(t, in.Q, out.Q)
		assert.Equal(t, []string{"field_1"}, out.SearchFields)
		assert.JSONEq(t, `{"field_2":{"$eq":"some value"}}`, string(out.Filter))
		assert.Equal(t, driver.Facet(`{"field_3":{"size":10}}`), out.Facet)
		assert.Equal(t, in.ExcludeFields, out.ExcludeFields)
		assert.Empty(t, out.IncludeFields)
		assert.Equal(t, in.Options.Page, out.Page)
		assert.Equal(t, in.Options.PageSize, out.PageSize)
	})

	t.Run("with nil request", func(t *testing.T) {
		out, err := ((*search.Request)(nil)).BuildInternal()
		assert.Nil(t, out)
		assert.NotNil(t, err)
	})

	t.Run("with nil fields", func(t *testing.T) {
		in := search.NewRequestBuilder().
			WithSearchFields("field_1").
			Build()
		out, err := in.BuildInternal()
		assert.Nil(t, err)
		assert.NotNil(t, out)
		assert.Equal(t, "", out.Q)
		assert.Equal(t, []string{"field_1"}, out.SearchFields)
		assert.Equal(t, int32(0), out.Page)
		assert.Equal(t, int32(0), out.PageSize)
		assert.Nil(t, out.Filter)
		assert.Nil(t, out.Facet)
		assert.Empty(t, out.IncludeFields)
		assert.Empty(t, out.ExcludeFields)
	})
}

func TestCollectionBasic(t *testing.T) {
	ctx, cancel := context.WithTimeout(context.Background(), 5*time.Second)
	defer cancel()

	ctrl := gomock.NewController(t)
	m := mock.NewMockDriver(ctrl)

	type Coll1 struct {
		Key1   string `tigris:"primary_key"`
		Field1 int64
	}

	type Coll2 struct {
		Key1   string `tigris:"primary_key"`
		Field1 int64
	}

	type Coll3 struct {
		Key1   string `tigris:"primary_key"`
		Field1 int64
	}

	mdb := mock.NewMockDatabase(ctrl)

	m.EXPECT().UseDatabase("db1").Return(mdb).Times(2)
	mdb.EXPECT().CreateOrUpdateCollections(gomock.Any(), driver.JAM(t, []string{
		`{"title":"coll_1","properties":{"Key1":{"type":"string"},"Field1":{"type":"integer"}},
			"primary_key":["Key1"],"collection_type":"documents"}`,
		`{"title":"coll_2","properties":{"Key1":{"type":"string"},"Field1":{"type":"integer"}},
			"primary_key":["Key1"],"collection_type":"documents"}`,
		`{"title":"coll_3","properties":{"Key1":{"type":"string"},"Field1":{"type":"integer"}},
			"primary_key":["Key1"],"collection_type":"documents"}`,
	}))

	db, err := TestOpenDatabase(ctx, m, "db1", &Coll1{}, &Coll2{}, &Coll3{})
	require.NoError(t, err)

	c := GetCollection[Coll1](db)

	d1 := &Coll1{Key1: "aaa", Field1: 123}
	d2 := &Coll1{Key1: "bbb", Field1: 123}

	mdb.EXPECT().Insert(ctx, "coll_1", []driver.Document{toDocument(t, d1), toDocument(t, d2)})

	_, err = c.Insert(ctx, d1, d2)
	require.NoError(t, err)

	mdb.EXPECT().Replace(ctx, "coll_1", []driver.Document{toDocument(t, d2)})

	_, err = c.InsertOrReplace(ctx, d2)
	require.NoError(t, err)

	mdb.EXPECT().Update(ctx, "coll_1",
		jm(t, `{"$or":[{"Key1":{"$eq":"aaa"}},{"Key1":{"$eq":"bbb"}}]}`),
		driver.Update(`{"$set":{"Field1":345}}`))

	_, err = c.Update(ctx, filter.Or(
		filter.Eq("Key1", "aaa"),
		filter.Eq("Key1", "bbb")),
		fields.Set("Field1", 345),
	)
	require.NoError(t, err)

	mit := mock.NewMockIterator(ctrl)

	mdb.EXPECT().Read(ctx, "coll_1",
<<<<<<< HEAD
		driver.Filter(`{"$or":[{"Key1":{"$eq":"aaa"}},{"Key1":{"$eq":"ccc"}}]}`),
=======
		jm(t, `{"$or":[{"Key1":{"$eq":"aaa"}},{"Key1":{"$eq":"ccc"}}]}`),
>>>>>>> 19993ca0
		jm(t, `{"Key1":false,"Field1":true}`),
	).Return(mit, nil)

	it, err := c.Read(ctx, filter.Or(
		filter.Eq("Key1", "aaa"),
		filter.Eq("Key1", "ccc")),
		fields.Exclude("Key1").
			Include("Field1"),
	)
	require.NoError(t, err)

	var (
		d  Coll1
		dd driver.Document
	)

	mit.EXPECT().Next(&dd).SetArg(0, toDocument(t, d1)).Return(true)
	mit.EXPECT().Next(&dd).Return(false)
	mit.EXPECT().Err().Return(nil)

	for it.Next(&d) {
		require.Equal(t, *d1, d)
	}

	require.NoError(t, it.Err())

	mit.EXPECT().Close()
	it.Close()

	mdb.EXPECT().Read(ctx, "coll_1", driver.Filter(`{}`), driver.Projection(`{}`)).Return(mit, nil)

	_, err = c.ReadAll(ctx, fields.All)
	require.NoError(t, err)

	mdb.EXPECT().Delete(ctx, "coll_1", driver.Filter(`{}`))

	_, err = c.DeleteAll(ctx)
	require.NoError(t, err)

	mdb.EXPECT().Delete(ctx, "coll_1", jm(t, `{"$or":[{"Key1":{"$eq":"aaa"}},{"Key1":{"$eq":"ccc"}}]}`))

	_, err = c.Delete(ctx, filter.Or(
		filter.Eq("Key1", "aaa"),
		filter.Eq("Key1", "ccc")))
	require.NoError(t, err)

	mdb.EXPECT().Read(ctx, "coll_1",
		driver.Filter(`{"Key1":{"$eq":"aaa"}}`),
		driver.Projection(nil),
	).Return(mit, nil)

	mit.EXPECT().Next(&dd).SetArg(0, toDocument(t, d1)).Return(true)
	mit.EXPECT().Close()

	pd, err := c.ReadOne(ctx, filter.Eq("Key1", "aaa"))
	require.NoError(t, err)
	require.Equal(t, d1, pd)

	mdb.EXPECT().Explain(ctx, "coll_1", driver.Filter(`{"Key1":{"$eq":"aaa"}}`),
		driver.Projection(`{"f1":true}`),
		&driver.ReadOptions{Skip: 10},
	).Return(&driver.ExplainResponse{Collection: "coll_1", Sorting: "sort1"}, nil)
	explain, err := c.Explain(ctx, filter.Eq("Key1", "aaa"), fields.Include("f1"),
		&ReadOptions{Skip: 10})
	require.NoError(t, err)
	require.Equal(t, &ExplainResponse{Collection: "coll_1", Sorting: "sort1"}, explain)

	// test sorting options
	mdb.EXPECT().Explain(ctx, "coll_1", driver.Filter(`{"Key1":{"$eq":"aaa"}}`),
		driver.Projection(`{"f1":true}`),
		&driver.ReadOptions{Skip: 10, Sort: []byte(`[{"sort1":"$asc"}]`)},
	).Return(&driver.ExplainResponse{Collection: "coll_1", Sorting: "sort1"}, nil)
	explain, err = c.Explain(ctx, filter.Eq("Key1", "aaa"), fields.Include("f1"),
		&ReadOptions{Skip: 10, Sort: sort.Ascending("sort1")})
	require.NoError(t, err)
	require.Equal(t, &ExplainResponse{Collection: "coll_1", Sorting: "sort1"}, explain)

	mdb.EXPECT().DropCollection(ctx, "coll_1")

	err = c.Drop(ctx)
	require.NoError(t, err)
}

func TestCollection_Search(t *testing.T) {
	ctx, cancel := context.WithTimeout(context.Background(), 5*time.Second)
	defer cancel()

	ctrl := gomock.NewController(t)
	m := mock.NewMockDriver(ctrl)

	type Coll1 struct {
		Key1   string `tigris:"primary_key"`
		Field1 int64
	}

	mdb := mock.NewMockDatabase(ctrl)

	m.EXPECT().UseDatabase("db1").Return(mdb)

	mdb.EXPECT().CreateOrUpdateCollections(gomock.Any(), driver.JAM(t,
		[]string{`{"title":"coll_1","properties":{
			"Key1":{"type":"string"},
			"Field1":{"type":"integer"}},
			"primary_key":["Key1"],
			"collection_type":"documents"}`}))

	db, err := TestOpenDatabase(ctx, m, "db1", &Coll1{})
	require.NoError(t, err)

	m.EXPECT().UseDatabase("db1").Return(mdb)

	c := GetCollection[Coll1](db)

	// search with all params parses completely
	t.Run("with all request params", func(t *testing.T) {
		rit := mock.NewMockSearchResultIterator(ctrl)
		sr := search.NewRequestBuilder().
			WithQuery("search query").
			WithSearchFields("field_1").
			WithFilter(filter.Eq("field_2", "some value")).
			WithSorting(sort.Ascending("field_1"), sort.Descending("field_2")).
			WithFacet(search.NewFacetQueryBuilder().WithFields("field_3").Build()).
			WithIncludeFields("field_4").
			WithOptions(&search.DefaultSearchOptions).
			Build()
		mdb.EXPECT().Search(ctx, "coll_1", &driver.SearchRequest{
			Q:            sr.Q,
			SearchFields: []string{"field_1"},
			Filter:       driver.Filter(`{"field_2":{"$eq":"some value"}}`),
			Facet:        driver.Facet(`{"field_3":{"size":10}}`),
			Sort: driver.SortOrder{
				json.RawMessage(`{"field_1":"$asc"}`),
				json.RawMessage(`{"field_2":"$desc"}`),
			},
			IncludeFields: []string{"field_4"},
			ExcludeFields: nil,
			Page:          sr.Options.Page,
			PageSize:      sr.Options.PageSize,
		}).Return(rit, nil)
		searchIter, err := c.Search(ctx, sr)
		require.NoError(t, err)
		require.NotNil(t, searchIter)

		// mock search response and validate iterator conversion
		var r driver.SearchResponse
		d1 := &Coll1{Key1: "aaa", Field1: 123}
		rit.EXPECT().Next(&r).SetArg(0, createSearchResponse(t, d1)).Return(true)
		rit.EXPECT().Next(&r).Return(false)
		rit.EXPECT().Err().Return(nil)

		var rs search.Result[Coll1]
		for searchIter.Next(&rs) {
			require.Equal(t, d1, rs.Hits[0].Document)
		}
		require.Nil(t, rit.Err())
	})

	t.Run("with partial request params", func(t *testing.T) {
		rit := mock.NewMockSearchResultIterator(ctrl)
		sr := search.NewRequestBuilder().Build()
		mdb.EXPECT().Search(ctx, "coll_1", &driver.SearchRequest{
			Q:             sr.Q,
			SearchFields:  []string(nil),
			Filter:        nil,
			Facet:         nil,
			Sort:          nil,
			IncludeFields: nil,
			ExcludeFields: nil,
			Page:          int32(0),
			PageSize:      int32(0),
		}).Return(rit, nil)
		searchIter, err := c.Search(ctx, sr)
		require.NoError(t, err)
		require.NotNil(t, searchIter)
	})

	// search with nil req
	t.Run("with nil req", func(t *testing.T) {
		searchIter, err := c.Search(ctx, nil)
		require.NotNil(t, err)
		require.ErrorContains(t, err, "cannot be null")
		require.Nil(t, searchIter)
	})

	// with marshalling failure
	t.Run("when response unmarshalling fails", func(t *testing.T) {
		rit := mock.NewMockSearchResultIterator(ctrl)
		sr := search.NewRequestBuilder().Build()
		mdb.EXPECT().Search(ctx, "coll_1", gomock.Any()).Return(rit, nil)
		searchIter, err := c.Search(ctx, sr)
		require.NoError(t, err)

		var r driver.SearchResponse
		// conversion will fail as Field1 is supposed to be int
		d1 := `{Key1: "aaa", Field1: "123"}`
		rit.EXPECT().Next(&r).SetArg(0, createSearchResponse(t, d1)).Return(true)
		rit.EXPECT().Close()

		var rs search.Result[Coll1]
		require.Nil(t, searchIter.err)
		require.False(t, searchIter.Next(&rs))
		require.NotNil(t, searchIter.err)
		require.ErrorContains(t, searchIter.err, "error found in #1 byte of")
	})
}

func TestCollectionNegative(t *testing.T) {
	ctx, cancel := context.WithTimeout(context.Background(), 5*time.Second)
	defer cancel()

	ctrl := gomock.NewController(t)
	m := mock.NewMockDriver(ctrl)
	mdb := mock.NewMockDatabase(ctrl)
	mit := mock.NewMockIterator(ctrl)

	m.EXPECT().UseDatabase("db1").Return(mdb)

	db := newDatabase("db1", m)

	type Coll1 struct {
		Key1 string `tigris:"primary_key"`
	}

	c := GetCollection[Coll1](db)

	// Test too many fields arguments in all Read API
	_, err := c.Read(ctx, nil, fields.All, fields.All)
	require.Error(t, err)

	mit.EXPECT().Close()

	_, err = c.ReadOne(ctx, nil, fields.All, fields.All)
	require.Error(t, err)

	_, err = c.ReadAll(ctx, fields.All, fields.All)
	require.Error(t, err)

	// Iterator error
	var dd driver.Document

	mdb.EXPECT().Read(ctx, "coll_1", driver.Filter(nil), driver.Projection(`{}`)).Return(mit, nil)
	mit.EXPECT().Next(&dd).Return(false)
	mit.EXPECT().Err().Return(fmt.Errorf("error0"))
	mit.EXPECT().Err().Return(fmt.Errorf("error0"))
	mit.EXPECT().Err().Return(fmt.Errorf("error0"))
	mit.EXPECT().Err().Return(fmt.Errorf("error0"))

	mit.EXPECT().Close()
	_, err = c.ReadOne(ctx, nil, fields.All)
	require.Error(t, err)

	mdb.EXPECT().Read(ctx, "coll_1", driver.Filter(nil), driver.Projection(`{}`)).Return(mit, nil)

	it, err := c.Read(ctx, nil, fields.All)
	require.NoError(t, err)

	mit.EXPECT().Err().Return(fmt.Errorf("error1"))
	mit.EXPECT().Err().Return(fmt.Errorf("error1"))

	require.Error(t, it.Err())

	it.err = fmt.Errorf("error2")
	require.False(t, it.Next(nil))

	mdb.EXPECT().Read(ctx, "coll_1", driver.Filter(nil), driver.Projection(`{}`)).Return(mit, nil)
	mit.EXPECT().Next(&dd).Return(false)
	mit.EXPECT().Err().Return(nil)

	_, err = c.ReadOne(ctx, nil, fields.All)
	require.Equal(t, ErrNotFound, err)

	// Test that driver.Error is converted to tigris.Error
	// by using driver.Error.As and tigris.Error.AsTigrisError interfaces
	mdb.EXPECT().Delete(ctx, "coll_1", driver.Filter(`{"all":{"$eq":"b"}}`)).Return(nil, &driver.Error{TigrisError: &api.TigrisError{Code: api.Code_CONFLICT}})
	_, err = c.Delete(ctx, filter.Eq("all", "b"))
	require.Error(t, err)

	var te Error

	require.True(t, errors.As(err, &te))

	mdb.EXPECT().Delete(ctx, "coll_1", driver.Filter(`{}`)).Return(nil, fmt.Errorf("error"))
	_, err = c.DeleteAll(ctx)
	require.Error(t, err)

	mdb.EXPECT().Update(ctx, "coll_1", driver.Filter(`{"all":{"$eq":"b"}}`), driver.Update(`{"$set":{"a":123}}`)).Return(nil, fmt.Errorf("error"))
	_, err = c.Update(ctx, filter.Eq("all", "b"), fields.Set("a", 123))
	require.Error(t, err)

	doc := Coll1{Key1: "aaa"}
	mdb.EXPECT().Insert(ctx, "coll_1", []driver.Document{driver.Document(`{"Key1":"aaa"}`)}).Return(nil, fmt.Errorf("error"))
	_, err = c.Insert(ctx, &doc)
	require.Error(t, err)

	mdb.EXPECT().Replace(ctx, "coll_1", []driver.Document{driver.Document(`{"Key1":"aaa"}`)}).Return(nil, fmt.Errorf("error"))
	_, err = c.InsertOrReplace(ctx, &doc)
	require.Error(t, err)
}

func TestCollectionReadOmitEmpty(t *testing.T) {
	ctx, cancel := context.WithTimeout(context.Background(), 5*time.Second)
	defer cancel()

	ctrl := gomock.NewController(t)
	m := mock.NewMockDriver(ctrl)

	db := newDatabase("db1", m)

	type Coll1 struct {
		Key1   string `tigris:"primary_key"`
		Field1 int64  `json:",omitempty"`
	}

	mdb := mock.NewMockDatabase(ctrl)

	m.EXPECT().UseDatabase("db1").Return(mdb)

	c := GetCollection[Coll1](db)

	d1 := &Coll1{Key1: "aaa", Field1: 123}
	d2 := &Coll1{Key1: "bbb"}

	mit := mock.NewMockIterator(ctrl)

	mdb.EXPECT().Read(ctx, "coll_1",
		driver.Filter(`{}`),
		driver.Projection(nil),
	).Return(mit, nil)

	it, err := c.ReadAll(ctx)
	require.NoError(t, err)

	var (
		d  Coll1
		dd driver.Document
	)

	mit.EXPECT().Next(&dd).SetArg(0, toDocument(t, d1)).Return(true)
	mit.EXPECT().Next(&dd).SetArg(0, toDocument(t, d2)).Return(true)
	mit.EXPECT().Next(&dd).Return(false)
	mit.EXPECT().Err().Return(nil)

	require.True(t, it.Next(&d))
	require.Equal(t, *d1, d)

	require.True(t, it.Next(&d))
	require.Equal(t, *d2, d)

	require.False(t, it.Next(&d))

	require.NoError(t, it.Err())
}

var pm = driver.PM

func TestClientSchemaMigration(t *testing.T) {
	ms, cancel := test.SetupTests(t, 6)
	defer cancel()

	mc := ms.API

	ctx, cancel1 := context.WithTimeout(context.Background(), 5*time.Second)
	defer cancel1()

	cfg := &Config{URL: test.URL(6), Project: "db1"}
	cfg.TLS = test.SetupTLS(t)

	//	driver.DefaultProtocol = driver.GRPC
	drv, err := driver.NewDriver(ctx, driverConfig(cfg))
	require.NoError(t, err)

	type testSchema1 struct {
		Key1 string `json:"key_1" tigris:"primary_key"`
	}

	type testSchema2 struct {
		Key2 string `json:"key_2" tigris:"primary_key"`
	}

	mc.EXPECT().CreateOrUpdateCollections(gomock.Any(),
		pm(&api.CreateOrUpdateCollectionsRequest{
			Project: "db1",
			Schemas: [][]byte{[]byte(`{"title":"test_schema_1","properties":{"key_1":{"type":"string"}},"primary_key":["key_1"],"collection_type":"documents"}`)},
			Options: &api.CollectionOptions{},
		})).Return(&api.CreateOrUpdateCollectionsResponse{}, nil)

	_, err = TestOpenDatabase(ctx, drv, "db1", &testSchema1{})
	require.NoError(t, err)

	mc.EXPECT().CreateOrUpdateCollections(gomock.Any(),
		pm(&api.CreateOrUpdateCollectionsRequest{
			Project: "db1",
			Schemas: [][]byte{
				// []byte(`{"title":"test_schema_1","properties":{"key_1":{"type":"string"}},"primary_key":["key_1"],"collection_type":"documents"}`),
				[]byte(`{"title":"test_schema_2","properties":{"key_2":{"type":"string"}},"primary_key":["key_2"],"collection_type":"documents"}`),
			},
			Options: &api.CollectionOptions{},
		})).Return(&api.CreateOrUpdateCollectionsResponse{}, nil)

	_, err = TestOpenDatabase(ctx, drv, "db1" /* &testSchema1{},*/, &testSchema2{})
	require.NoError(t, err)

	var m map[string]string
	_, err = schema.FromCollectionModels(1, schema.Documents, &m)
	require.Error(t, err)
	_, _, err = schema.FromDatabaseModel(&m)
	require.Error(t, err)

	var i int
	_, err = schema.FromCollectionModels(1, schema.Documents, &i)
	require.Error(t, err)
	_, _, err = schema.FromDatabaseModel(&i)
	require.Error(t, err)

	type Coll1 struct {
		Key1 string `tigris:"primary_key"`
	}

	mc.EXPECT().CreateOrUpdateCollections(gomock.Any(),
		pm(&api.CreateOrUpdateCollectionsRequest{
			Project: "db1",
			Schemas: [][]byte{[]byte(`{"title":"coll_1","properties":{"Key1":{"type":"string"}},"primary_key":["Key1"],"collection_type":"documents"}`)},
			Options: &api.CollectionOptions{},
		})).Do(func(ctx context.Context, r *api.CreateOrUpdateCollectionsRequest) {
	}).Return(&api.CreateOrUpdateCollectionsResponse{}, nil)

	db, err := OpenDatabase(ctx, cfg, &Coll1{})
	require.NoError(t, err)
	require.NotNil(t, db)

	mc.EXPECT().CreateOrUpdateCollections(gomock.Any(),
		pm(&api.CreateOrUpdateCollectionsRequest{
			Project: "db1",
			Schemas: [][]byte{[]byte(`{"title":"coll_1","properties":{"Key1":{"type":"string"}},"primary_key":["Key1"],"collection_type":"documents"}`)},
			Options: &api.CollectionOptions{},
		})).Do(func(ctx context.Context, r *api.CreateOrUpdateCollectionsRequest) {
	}).Return(&api.CreateOrUpdateCollectionsResponse{}, nil)

	db = MustOpenDatabase(ctx, cfg, &Coll1{})
	require.NotNil(t, db)

	SchemaVersion = 11
	defer func() {
		SchemaVersion = 0
	}()

	txCtx := &api.TransactionCtx{Id: "tx_id1", Origin: "origin_id1"}

	mc.EXPECT().BeginTransaction(gomock.Any(),
		pm(&api.BeginTransactionRequest{
			Project: "db1",
			Options: &api.TransactionOptions{},
		})).Return(&api.BeginTransactionResponse{TxCtx: txCtx}, nil)

	mc.EXPECT().CommitTransaction(gomock.Any(),
		pm(&api.CommitTransactionRequest{
			Project: "db1",
		})).Return(&api.CommitTransactionResponse{}, nil)

	mc.EXPECT().CreateOrUpdateCollections(gomock.Any(),
		pm(&api.CreateOrUpdateCollectionsRequest{
			Project: "db1",
			Schemas: [][]byte{[]byte(`{"version":11,"title":"coll_1","properties":{"Key1":{"type":"string"}},"primary_key":["Key1"],"collection_type":"documents"}`)},
			Options: &api.CollectionOptions{},
		})).Do(func(ctx context.Context, r *api.CreateOrUpdateCollectionsRequest) {
	}).Return(&api.CreateOrUpdateCollectionsResponse{}, nil)

	db = MustOpenDatabase(ctx, cfg, &Coll1{})
	require.NotNil(t, db)
}

func TestCollection(t *testing.T) {
	ctx, cancel := context.WithTimeout(context.Background(), 5*time.Second)
	defer cancel()

	ctrl := gomock.NewController(t)
	m := mock.NewMockDriver(ctrl)
	mdb := mock.NewMockDatabase(ctrl)

	mit := mock.NewMockIterator(ctrl)

	db := newDatabase("db1", m)

	type Coll1 struct {
		Key1   string `tigris:"primary_key"`
		Field1 int64
	}

	m.EXPECT().UseDatabase("db1").Return(mdb)

	c := GetCollection[Coll1](db)

	t.Run("read_limit_skip_offset", func(t *testing.T) {
		mdb.EXPECT().Read(ctx, "coll_1",
<<<<<<< HEAD
			driver.Filter(`{"$or":[{"Key1":{"$eq":"aaa"}},{"Key1":{"$eq":"ccc"}}]}`),
			driver.Projection(`{"Key1":false,"Field1":true}`),
=======
			jm(t, `{"$or":[{"Key1":{"$eq":"aaa"}},{"Key1":{"$eq":"ccc"}}]}`),
			jm(t, `{"Key1":false,"Field1":true}`),
>>>>>>> 19993ca0
			&driver.ReadOptions{
				Limit:  111,
				Skip:   222,
				Offset: []byte("333"),
			},
		).Return(mit, nil)

		it, err := c.ReadWithOptions(ctx, filter.Or(
			filter.Eq("Key1", "aaa"),
			filter.Eq("Key1", "ccc")),
			fields.Exclude("Key1").
				Include("Field1"),
			&ReadOptions{
				Limit:  111,
				Skip:   222,
				Offset: []byte("333"),
			},
		)
		require.NoError(t, err)

		var d Coll1
		var dd driver.Document
		var dd1 driver.Document

		d1 := &Coll1{Key1: "aaa", Field1: 123}

		mit.EXPECT().Next(&dd).SetArg(0, toDocument(t, d1)).Return(true)
		mit.EXPECT().Next(&dd1).Return(false)
		mit.EXPECT().Err().Return(nil)

		for it.Next(&d) {
			require.Equal(t, *d1, d)
		}

		require.NoError(t, it.Err())

		mit.EXPECT().Close()
		it.Close()
	})

	t.Run("read_with_options_filter_all", func(t *testing.T) {
		mdb.EXPECT().Read(ctx, "coll_1",
			driver.Filter(`{}`),
			driver.Projection(`{}`),
			&driver.ReadOptions{
				Limit:  111,
				Skip:   222,
				Offset: []byte("333"),
				Sort:   []byte(`[{"Key1":"$asc"},{"Key2":"$desc"}]`),
			},
		).Return(mit, nil)
		_, err := c.ReadWithOptions(ctx, filter.All,
			fields.All,
			&ReadOptions{
				Limit:  111,
				Skip:   222,
				Offset: []byte("333"),
				Sort:   sort.Ascending("Key1").Descending("Key2"),
			},
		)
		require.NoError(t, err)
	})

	t.Run("update_one", func(t *testing.T) {
		mdb.EXPECT().Update(ctx, "coll_1",
			jm(t, `{"$or":[{"Key1":{"$eq":"aaa"}},{"Key1":{"$eq":"bbb"}}]}`),
			driver.Update(`{"$set":{"Field1":345}}`),
			&driver.UpdateOptions{Limit: 1},
		)

		_, err := c.UpdateOne(ctx, filter.Or(
			filter.Eq("Key1", "aaa"),
			filter.Eq("Key1", "bbb")),
			fields.Set("Field1", 345),
		)
		require.NoError(t, err)
	})

	t.Run("delete_one", func(t *testing.T) {
		mdb.EXPECT().Delete(ctx, "coll_1",
			jm(t, `{"$or":[{"Key1":{"$eq":"aaa"}},{"Key1":{"$eq":"ccc"}}]}`),
			&driver.DeleteOptions{Limit: 1},
		)

		_, err := c.DeleteOne(ctx, filter.Or(
			filter.Eq("Key1", "aaa"),
			filter.Eq("Key1", "ccc")))
		require.NoError(t, err)
	})

	t.Run("count", func(t *testing.T) {
		mdb.EXPECT().Count(ctx, "coll_1",
			jm(t, `{"$or":[{"Key1":{"$eq":"aaa"}},{"Key1":{"$eq":"bbb"}}]}`),
		).Return(int64(789), nil)

		cnt, err := c.Count(ctx, filter.Or(
			filter.Eq("Key1", "aaa"),
			filter.Eq("Key1", "bbb")),
		)
		require.NoError(t, err)
		require.Equal(t, int64(789), cnt)
	})

	t.Run("iterate", func(t *testing.T) {
		mdb.EXPECT().Read(ctx, "coll_1",
			driver.Filter(`{"Key1":{"$eq":"aaa"}}`),
			driver.Projection(`{}`),
		).Return(mit, nil)

		it, err := c.Read(ctx, filter.Eq("Key1", "aaa"), fields.All)
		require.NoError(t, err)

		var dd driver.Document
		var dd1 driver.Document

		d1 := &Coll1{Key1: "aaa", Field1: 123}

		mit.EXPECT().Next(&dd).SetArg(0, toDocument(t, d1)).Return(true)
		mit.EXPECT().Next(&dd1).Return(false)
		mit.EXPECT().Err().Return(nil)
		mit.EXPECT().Close()

		err = it.Iterate(func(d *Coll1) error {
			require.Equal(t, d1, d)
			return nil
		})
		require.NoError(t, err)
	})

	t.Run("iterator_array", func(t *testing.T) {
		mdb.EXPECT().Read(ctx, "coll_1",
			driver.Filter(`{"Key1":{"$eq":"aaa"}}`),
			driver.Projection(`{}`),
		).Return(mit, nil)

		it, err := c.Read(ctx, filter.Eq("Key1", "aaa"), fields.All)
		require.NoError(t, err)

		var dd driver.Document
		var dd1 driver.Document

		d1 := &Coll1{Key1: "aaa", Field1: 123}

		mit.EXPECT().Next(&dd).SetArg(0, toDocument(t, d1)).Return(true)
		mit.EXPECT().Next(&dd1).Return(false)
		mit.EXPECT().Err().Return(nil)
		mit.EXPECT().Close()

		arr, err := it.Array()

		require.Equal(t, []Coll1{*d1}, arr)

		require.NoError(t, err)
	})

	t.Run("describe_collection", func(t *testing.T) {
		mdb.EXPECT().DescribeCollection(ctx, "coll_1",
			&driver.DescribeCollectionOptions{},
		).Return(&driver.DescribeCollectionResponse{Collection: "coll_1", Schema: []byte("{schema}")}, nil)
		resp, err := c.Describe(ctx)
		require.NoError(t, err)

		require.Equal(t, &DescribeCollectionResponse{Collection: "coll_1", Schema: []byte("{schema}")}, resp)
	})
}

func TestOpeningDatabase(t *testing.T) {
	ctx, cancel := context.WithTimeout(context.Background(), 5*time.Second)
	defer cancel()

	ctrl := gomock.NewController(t)
	m := mock.NewMockDriver(ctrl)

	db, err := TestOpenDatabase(ctx, m, "db1")
	require.NoError(t, err)
	require.NotNil(t, db)
}

func TestNewError(t *testing.T) {
	err := NewError(code.Conflict, "msg1")
	require.Equal(t, &Error{TigrisError: &api.TigrisError{Code: api.Code_CONFLICT, Message: "msg1"}}, err)

	err = NewError(code.OK, "msg1")
	require.Equal(t, (*Error)(nil), err)
}<|MERGE_RESOLUTION|>--- conflicted
+++ resolved
@@ -182,11 +182,7 @@
 	mit := mock.NewMockIterator(ctrl)
 
 	mdb.EXPECT().Read(ctx, "coll_1",
-<<<<<<< HEAD
-		driver.Filter(`{"$or":[{"Key1":{"$eq":"aaa"}},{"Key1":{"$eq":"ccc"}}]}`),
-=======
 		jm(t, `{"$or":[{"Key1":{"$eq":"aaa"}},{"Key1":{"$eq":"ccc"}}]}`),
->>>>>>> 19993ca0
 		jm(t, `{"Key1":false,"Field1":true}`),
 	).Return(mit, nil)
 
@@ -681,13 +677,8 @@
 
 	t.Run("read_limit_skip_offset", func(t *testing.T) {
 		mdb.EXPECT().Read(ctx, "coll_1",
-<<<<<<< HEAD
-			driver.Filter(`{"$or":[{"Key1":{"$eq":"aaa"}},{"Key1":{"$eq":"ccc"}}]}`),
-			driver.Projection(`{"Key1":false,"Field1":true}`),
-=======
 			jm(t, `{"$or":[{"Key1":{"$eq":"aaa"}},{"Key1":{"$eq":"ccc"}}]}`),
 			jm(t, `{"Key1":false,"Field1":true}`),
->>>>>>> 19993ca0
 			&driver.ReadOptions{
 				Limit:  111,
 				Skip:   222,
