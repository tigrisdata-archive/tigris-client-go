// Copyright 2022-2023 Tigris Data, Inc.
//
// Licensed under the Apache License, Version 2.0 (the "License");
// you may not use this file except in compliance with the License.
// You may obtain a copy of the License at
//
//      http://www.apache.org/licenses/LICENSE-2.0
//
// Unless required by applicable law or agreed to in writing, software
// distributed under the License is distributed on an "AS IS" BASIS,
// WITHOUT WARRANTIES OR CONDITIONS OF ANY KIND, either express or implied.
// See the License for the specific language governing permissions and
// limitations under the License.

package driver

import (
	"fmt"
	"reflect"
	"testing"

	"github.com/golang/mock/gomock"
	jsoniter "github.com/json-iterator/go"
	"github.com/stretchr/testify/assert"
	"github.com/stretchr/testify/require"
	"google.golang.org/protobuf/proto"
)

// This is shared utility function for tests

type JSONMatcher struct {
	T        *testing.T
	Expected string
}

func (matcher *JSONMatcher) Matches(actual any) bool {
	var s string
	switch t := actual.(type) {
	case Schema:
		s = string(t)
	case Projection:
		s = string(t)
<<<<<<< HEAD
	}

	return assert.JSONEq(matcher.T, string(matcher.Expected), s)
=======
	case Filter:
		s = string(t)
	}

	if s == "" && matcher.Expected == "" {
		return true
	}

	if s == "" {
		panic("unknow type received in JSONMatcher")
	}

	return assert.JSONEq(matcher.T, matcher.Expected, s)
>>>>>>> 19993ca0
}

func (matcher *JSONMatcher) String() string {
	return fmt.Sprintf("JSONMatcher: %v", matcher.Expected)
}

func (*JSONMatcher) Got(actual any) string {
	switch t := actual.(type) {
	case string:
		return fmt.Sprintf("JSONMatcher[string]: %v", t)
	case []byte:
		return fmt.Sprintf("JSONMatcher[byte]: %v", string(t))
	case Filter:
		return fmt.Sprintf("JSONMatcher[Filter]: %v", string(t))
	case Projection:
		return fmt.Sprintf("JSONMatcher[Projection]: %v", string(t))
	case Schema:
		return fmt.Sprintf("JSONMatcher[Schema]: %v", string(t))
	default:
		return fmt.Sprintf("JSONMatcher[%v]: %v", reflect.TypeOf(t), t)
	}
}

func JM(t *testing.T, expected string) gomock.Matcher {
	j := &JSONMatcher{T: t, Expected: expected}
	return gomock.GotFormatterAdapter(j, j)
}

type JSONArrMatcher struct {
	T        *testing.T
	Expected []string
}

func (matcher *JSONArrMatcher) Matches(actual any) bool {
	act, err := jsoniter.Marshal(actual)
	require.NoError(matcher.T, err)
	exp, err := jsoniter.Marshal(actual)
	require.NoError(matcher.T, err)

	assert.JSONEq(matcher.T, string(exp), string(act))

	return true
}

func (matcher *JSONArrMatcher) String() string {
	return fmt.Sprintf("JSONMatcher: %+v", matcher.Expected)
}

func (*JSONArrMatcher) Got(actual any) string {
	return fmt.Sprintf("JSONArrMatcher: %+v", actual)
}

// JAM = JSON Array Matcher.
func JAM(t *testing.T, expected []string) gomock.Matcher {
	j := &JSONArrMatcher{T: t, Expected: expected}
	return gomock.GotFormatterAdapter(j, j)
}

func ToDocument(t *testing.T, doc any) Document {
	b, err := jsoniter.Marshal(doc)
	require.NoError(t, err)

	return b
}

type ProtoMatcher struct {
	Message proto.Message
}

func (matcher *ProtoMatcher) Matches(actual any) bool {
	message, ok := actual.(proto.Message)
	if !ok {
		return false
	}

	return proto.Equal(message, matcher.Message)
}

func (matcher *ProtoMatcher) String() string {
	return fmt.Sprintf("ProtoMatcher: %v", matcher.Message)
}

func PM(m proto.Message) gomock.Matcher {
	return &ProtoMatcher{Message: m}
}<|MERGE_RESOLUTION|>--- conflicted
+++ resolved
@@ -40,11 +40,6 @@
 		s = string(t)
 	case Projection:
 		s = string(t)
-<<<<<<< HEAD
-	}
-
-	return assert.JSONEq(matcher.T, string(matcher.Expected), s)
-=======
 	case Filter:
 		s = string(t)
 	}
@@ -58,7 +53,6 @@
 	}
 
 	return assert.JSONEq(matcher.T, matcher.Expected, s)
->>>>>>> 19993ca0
 }
 
 func (matcher *JSONMatcher) String() string {
